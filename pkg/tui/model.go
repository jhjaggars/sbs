--- conflicted
+++ resolved
@@ -791,58 +791,8 @@
 			viewMode = cleanup.ViewModeRepository
 		}
 
-<<<<<<< HEAD
-		// Load all sessions and filter out cleaned ones
-		allSessions, loadErr := config.LoadAllRepositorySessions()
-		if loadErr != nil {
-			return cleanSessionsMsg{
-				err:             fmt.Errorf("failed to load sessions: %w", loadErr),
-				cleanedSessions: cleanedSessions,
-			}
-		}
-
-		// Remove cleaned sessions from the list
-		var remainingSessions []config.SessionMetadata
-		for _, session := range allSessions {
-			shouldKeep := true
-			for _, cleanedSession := range cleanedSessions {
-				if session.NamespacedID == cleanedSession.NamespacedID &&
-					session.RepositoryRoot == cleanedSession.RepositoryRoot {
-					shouldKeep = false
-					break
-				}
-			}
-			if shouldKeep {
-				remainingSessions = append(remainingSessions, session)
-			}
-		}
-
-		// Save the updated sessions list
-		if saveErr := config.SaveSessions(remainingSessions); saveErr != nil {
-			return cleanSessionsMsg{
-				err:             fmt.Errorf("failed to save updated sessions: %w", saveErr),
-				cleanedSessions: cleanedSessions,
-			}
-		}
-
-		var finalErr error
-		if hasErrors {
-			finalErr = fmt.Errorf("failed to clean some sessions")
-		}
-
-		return cleanSessionsMsg{
-			err:             finalErr,
-			cleanedSessions: cleanedSessions,
-		}
-	}
-}
-
-func (m Model) identifyStaleSessionsInCurrentView() []config.SessionMetadata {
-	var staleSessions []config.SessionMetadata
-=======
 		options := m.cleanupManager.BuildTUICleanupOptions(viewMode, true)
 		results, err := m.cleanupManager.CleanupSessions(sessions, options)
->>>>>>> 5c4c9ffb
 
 		var cleanupError error
 		if err != nil {
@@ -855,63 +805,6 @@
 			err:             cleanupError,
 			cleanedSessions: sessions[:results.CleanedSessions], // Return the sessions that were cleaned
 		}
-<<<<<<< HEAD
-
-		cleanedSessions = append(cleanedSessions, session)
-	}
-
-	// Load all sessions and filter out cleaned ones
-	allSessions, loadErr := config.LoadAllRepositorySessions()
-	if loadErr != nil {
-		return struct {
-			cleanedSessions []config.SessionMetadata
-			err             error
-		}{
-			cleanedSessions: cleanedSessions,
-			err:             fmt.Errorf("failed to load sessions: %w", loadErr),
-		}
-	}
-
-	// Remove cleaned sessions from the list
-	var remainingSessions []config.SessionMetadata
-	for _, session := range allSessions {
-		shouldKeep := true
-		for _, cleanedSession := range cleanedSessions {
-			if session.NamespacedID == cleanedSession.NamespacedID &&
-				session.RepositoryRoot == cleanedSession.RepositoryRoot {
-				shouldKeep = false
-				break
-			}
-		}
-		if shouldKeep {
-			remainingSessions = append(remainingSessions, session)
-		}
-	}
-
-	// Save the updated sessions list
-	if saveErr := config.SaveSessions(remainingSessions); saveErr != nil {
-		return struct {
-			cleanedSessions []config.SessionMetadata
-			err             error
-		}{
-			cleanedSessions: cleanedSessions,
-			err:             fmt.Errorf("failed to save updated sessions: %w", saveErr),
-		}
-	}
-
-	var finalErr error
-	if hasErrors {
-		finalErr = fmt.Errorf("failed to clean some sessions")
-	}
-
-	return struct {
-		cleanedSessions []config.SessionMetadata
-		err             error
-	}{
-		cleanedSessions: cleanedSessions,
-		err:             finalErr,
-=======
->>>>>>> 5c4c9ffb
 	}
 }
 
